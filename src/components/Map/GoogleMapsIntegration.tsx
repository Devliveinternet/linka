import React, { useEffect, useMemo, useRef, useState } from 'react';
import { Loader } from '@googlemaps/js-api-loader';
import {
  ZoomIn,
  ZoomOut,
  RotateCcw,
  Navigation,
  Circle,
  Square
} from 'lucide-react';
import { Device, Vehicle } from '../../types';
import { createVehicleIcon, getVehicleTypeFromDevice, getVehiclePhotoFromDevice } from '../../utils/vehicleIcons';

interface GoogleMapsIntegrationProps {
  apiKey: string;
  devices: Device[];
  vehicles?: Vehicle[];
  /**
   * Optional identifier of the selected device. When provided, the component becomes controlled
   * and will highlight and center the specified device. When omitted, the component manages its
   * own selection state internally.
   */
  selectedDevice?: string;
  /**
   * Callback triggered when a device marker or list item is selected.
   */
  onDeviceSelect?: (deviceId: string) => void;
  /**
   * Layout variant. `full` renders the complete fleet map experience used in the dedicated map
   * page, while `dashboard` provides a compact layout tailored for dashboard cards.
   */
  variant?: 'full' | 'dashboard';
  /**
   * Additional classes applied to the outer container when using the dashboard variant.
   */
  className?: string;
}

export const GoogleMapsIntegration: React.FC<GoogleMapsIntegrationProps> = (props) => {
  const {
    apiKey,
    devices,
    vehicles = [],
    selectedDevice,
    onDeviceSelect,
    variant = 'full',
    className
  } = props;
  const isControlled = Object.prototype.hasOwnProperty.call(props, 'selectedDevice');
  const mapRef = useRef<HTMLDivElement>(null);
  const [map, setMap] = useState<google.maps.Map | null>(null);
  const [internalSelectedDevice, setInternalSelectedDevice] = useState<string>();
  const [mapStyle, setMapStyle] = useState<'roadmap' | 'satellite' | 'terrain'>('roadmap');
  const [showOfflineDevices, setShowOfflineDevices] = useState(true);
  const [showGeofences, setShowGeofences] = useState(true);
  const [showTraffic, setShowTraffic] = useState(false);
  const markersRef = useRef<google.maps.Marker[]>([]);
  const trafficLayerRef = useRef<google.maps.TrafficLayer | null>(null);
  const lastCenteredDeviceRef = useRef<string>();
  const lastCenteredPositionRef = useRef<{ lat: number; lng: number }>();

  const activeSelectedDevice = isControlled ? selectedDevice : internalSelectedDevice;

  useEffect(() => {
    if (isControlled) {
      setInternalSelectedDevice(selectedDevice);
    }
  }, [isControlled, selectedDevice]);

  const isDashboardVariant = variant === 'dashboard';
  const mapHeightClass = useMemo(
    () => (isDashboardVariant ? 'h-64 sm:h-80 lg:h-96' : 'h-[600px]'),
    [isDashboardVariant]
  );

  const initializeMap = async () => {
    if (!apiKey || !mapRef.current) return;

    try {
      const loader = new Loader({
        apiKey,
        version: 'weekly',
        libraries: ['maps', 'marker']
      });

      await loader.load();

      const mapInstance = new google.maps.Map(mapRef.current, {
        center: { lat: -16.6799, lng: -49.255 },
        zoom: 12,
        mapTypeId: google.maps.MapTypeId.ROADMAP,
        styles: [
          {
            featureType: 'poi',
            elementType: 'labels',
            stylers: [{ visibility: 'off' }]
          }
        ],
        mapTypeControl: false,
        streetViewControl: false,
        fullscreenControl: false,
        zoomControl: false
      });

      setMap(mapInstance);
      addDeviceMarkers(mapInstance);
    } catch (err) {
      console.error('Error initializing map:', err);
    }
  };

  const addDeviceMarkers = (mapInstance: google.maps.Map) => {
    // Clear existing markers
    markersRef.current.forEach(marker => marker.setMap(null));
    markersRef.current = [];

    const filteredDevices = showOfflineDevices ? devices : devices.filter(d => d.status === 'online');

    const bounds = new google.maps.LatLngBounds();
    let hasVisibleDevice = false;

    filteredDevices.forEach((device) => {
      if (!device.position) return;

      const position = {
        lat: device.position.lat,
        lng: device.position.lon
      };

      bounds.extend(position);
      hasVisibleDevice = true;

      // Create custom marker icon based on device status
      const getMarkerIcon = () => {
        const vehicleType = getVehicleTypeFromDevice(device.id, vehicles);
        const vehiclePhoto = getVehiclePhotoFromDevice(device.id, vehicles);
        const isMoving = device.position!.ignition && device.position!.speed > 5;
        const isSelected = activeSelectedDevice === device.id;

        return createVehicleIcon(vehicleType, device.status, isMoving, isSelected, vehiclePhoto);
      };

      const marker = new google.maps.Marker({
        position,
        map: mapInstance,
        icon: getMarkerIcon(),
        title: `${getVehicleTypeFromDevice(device.id, vehicles).toUpperCase()} - ${device.status}`
      });

      // Create info window
      const infoWindow = new google.maps.InfoWindow({
        content: `
          <div style="padding: 12px; min-width: 250px; font-family: system-ui;">
            <h3 style="margin: 0 0 8px 0; font-weight: bold; color: #111827;">${device.model}</h3>
            <div style="margin-bottom: 8px;">
              <span style="color: #6B7280; font-size: 12px;">IMEI:</span>
              <span style="color: #374151; font-size: 12px; margin-left: 4px;">${device.imei}</span>
            </div>
            <div style="margin-bottom: 8px;">
              <span style="color: #6B7280; font-size: 12px;">Status:</span>
              <span style="color: ${device.status === 'online' ? '#10B981' : '#6B7280'}; font-size: 12px; margin-left: 4px; font-weight: 500;">${device.status}</span>
            </div>
            ${device.position ? `
              <div style="margin-bottom: 4px;">
                <span style="color: #6B7280; font-size: 12px;">Velocidade:</span>
                <span style="color: #374151; font-size: 12px; margin-left: 4px; font-weight: 500;">${device.position.speed} km/h</span>
              </div>
              <div style="margin-bottom: 4px;">
                <span style="color: #6B7280; font-size: 12px;">Ignição:</span>
                <span style="color: ${device.position.ignition ? '#10B981' : '#EF4444'}; font-size: 12px; margin-left: 4px; font-weight: 500;">${device.position.ignition ? 'Ligada' : 'Desligada'}</span>
              </div>
              <div style="margin-bottom: 4px;">
                <span style="color: #6B7280; font-size: 12px;">Odômetro:</span>
                <span style="color: #374151; font-size: 12px; margin-left: 4px;">${device.position.odometer.toLocaleString()} km</span>
              </div>
              ${device.position.fuel ? `
                <div style="margin-bottom: 4px;">
                  <span style="color: #6B7280; font-size: 12px;">Combustível:</span>
                  <span style="color: #374151; font-size: 12px; margin-left: 4px;">${device.position.fuel}%</span>
                </div>
              ` : ''}
              <div style="margin-top: 8px; padding-top: 8px; border-top: 1px solid #E5E7EB;">
                <span style="color: #9CA3AF; font-size: 11px;">Última atualização: ${new Date(device.lastUpdate).toLocaleString('pt-BR')}</span>
              </div>
            ` : ''}
          </div>
        `
      });

      marker.addListener('click', () => {
        handleDeviceSelection(device.id);

        // Close other info windows
        markersRef.current.forEach(m => {
          if (m !== marker && (m as any).infoWindow) {
            (m as any).infoWindow.close();
          }
        });
        
        infoWindow.open(mapInstance, marker);
        (marker as any).infoWindow = infoWindow;
      });

      markersRef.current.push(marker);
    });

    if (hasVisibleDevice) {
      if (markersRef.current.length === 1) {
        mapInstance.setCenter(bounds.getCenter());
        const currentZoom = mapInstance.getZoom() ?? 12;
        mapInstance.setZoom(Math.max(currentZoom, 14));
      } else {
        mapInstance.fitBounds(bounds, { top: 48, right: 48, bottom: 48, left: 48 } as google.maps.Padding);
      }
    }
  };

  const handleZoomIn = () => {
    if (map) {
      const currentZoom = map.getZoom() || 12;
      map.setZoom(currentZoom + 1);
    }
  };

  const handleZoomOut = () => {
    if (map) {
      const currentZoom = map.getZoom() || 12;
      map.setZoom(Math.max(currentZoom - 1, 1));
    }
  };

  const handleResetView = () => {
    if (map) {
      map.setCenter({ lat: -16.6799, lng: -49.255 });
      map.setZoom(12);
    }
  };

  const handleMapStyleChange = (style: 'roadmap' | 'satellite' | 'terrain') => {
    if (map) {
      const mapTypeId = {
        roadmap: google.maps.MapTypeId.ROADMAP,
        satellite: google.maps.MapTypeId.SATELLITE,
        terrain: google.maps.MapTypeId.TERRAIN
      };
      map.setMapTypeId(mapTypeId[style]);
      setMapStyle(style);
    }
  };

  const toggleTraffic = () => {
    if (map) {
      if (showTraffic && trafficLayerRef.current) {
        trafficLayerRef.current.setMap(null);
        trafficLayerRef.current = null;
      } else if (!showTraffic) {
        trafficLayerRef.current = new google.maps.TrafficLayer();
        trafficLayerRef.current.setMap(map);
      }
      setShowTraffic(!showTraffic);
    }
  };

  useEffect(() => {
    initializeMap();
  }, [apiKey]);

  useEffect(() => {
    if (map) {
      addDeviceMarkers(map);
    }
<<<<<<< HEAD
  }, [map, devices, vehicles, showOfflineDevices, selectedDevice]);
=======
  }, [map, devices, showOfflineDevices, activeSelectedDevice]);

  useEffect(() => {
    if (!map || !activeSelectedDevice) return;

    const device = devices.find(d => d.id === activeSelectedDevice && d.position);
    if (!device?.position) return;

    const newPosition = {
      lat: device.position.lat,
      lng: device.position.lon
    };

    const hasDeviceChanged = lastCenteredDeviceRef.current !== activeSelectedDevice;
    const hasPositionChanged =
      !lastCenteredPositionRef.current ||
      lastCenteredPositionRef.current.lat !== newPosition.lat ||
      lastCenteredPositionRef.current.lng !== newPosition.lng;

    if (hasDeviceChanged || hasPositionChanged) {
      map.panTo(newPosition);
      if ((map.getZoom() || 12) < 14) {
        map.setZoom(14);
      }

      lastCenteredDeviceRef.current = activeSelectedDevice;
      lastCenteredPositionRef.current = newPosition;
    }
  }, [map, activeSelectedDevice, devices]);

  const handleDeviceSelection = (deviceId: string) => {
    if (!isControlled) {
      setInternalSelectedDevice(deviceId);
    }
    onDeviceSelect?.(deviceId);
  };
>>>>>>> 3c19dfe8

  const getStatusColor = (device: Device) => {
    if (device.status === 'offline') return 'text-gray-400';
    if (device.position?.ignition && device.position?.speed > 5) return 'text-green-500';
    if (device.position?.ignition) return 'text-yellow-500';
    return 'text-blue-500';
  };

  const getStatusIcon = (device: Device) => {
    if (device.status === 'offline') return Circle;
    if (device.position?.ignition && device.position?.speed > 5) return Navigation;
    if (device.position?.ignition) return Square;
    return Circle;
  };

  const getStatusLabel = (device: Device) => {
    if (device.status === 'offline') return 'Offline';
    if (device.position?.ignition && device.position?.speed > 5) return 'Em movimento';
    if (device.position?.ignition) return 'Parado (ligado)';
    return 'Parado (desligado)';
  };

  const onlineDevices = devices.filter(d => d.status === 'online');
  const movingDevices = devices.filter(d => d.position?.ignition && d.position?.speed > 5);
  const stoppedDevices = devices.filter(d => d.status === 'online' && d.position?.ignition && d.position?.speed <= 5);
  const offlineDevices = devices.filter(d => d.status === 'offline');

  const mapControls = (
    <div className="absolute top-4 right-4 z-10 space-y-2">
      {/* Zoom Controls */}
      <div className="bg-white rounded-lg shadow-lg border border-gray-200 overflow-hidden">
        <button
          onClick={handleZoomIn}
          className={`block ${isDashboardVariant ? 'w-8 h-8' : 'w-10 h-10'} flex items-center justify-center hover:bg-gray-50 transition-colors border-b border-gray-200`}
        >
          <ZoomIn size={isDashboardVariant ? 14 : 16} />
        </button>
        <button
          onClick={handleZoomOut}
          className={`block ${isDashboardVariant ? 'w-8 h-8' : 'w-10 h-10'} flex items-center justify-center hover:bg-gray-50 transition-colors`}
        >
          <ZoomOut size={isDashboardVariant ? 14 : 16} />
        </button>
      </div>

      {/* Map Style Controls */}
      <div className="bg-white rounded-lg shadow-lg border border-gray-200 p-2">
        <div className="space-y-1">
          <button
            onClick={() => handleMapStyleChange('roadmap')}
            className={`w-full px-3 py-2 text-xs font-medium rounded transition-colors ${
              mapStyle === 'roadmap' ? 'bg-blue-100 text-blue-700' : 'text-gray-600 hover:bg-gray-50'
            }`}
          >
            Mapa
          </button>
          <button
            onClick={() => handleMapStyleChange('satellite')}
            className={`w-full px-3 py-2 text-xs font-medium rounded transition-colors ${
              mapStyle === 'satellite' ? 'bg-blue-100 text-blue-700' : 'text-gray-600 hover:bg-gray-50'
            }`}
          >
            Satélite
          </button>
          <button
            onClick={() => handleMapStyleChange('terrain')}
            className={`w-full px-3 py-2 text-xs font-medium rounded transition-colors ${
              mapStyle === 'terrain' ? 'bg-blue-100 text-blue-700' : 'text-gray-600 hover:bg-gray-50'
            }`}
          >
            Terreno
          </button>
        </div>
      </div>

      {/* Traffic Layer */}
      <div className="bg-white rounded-lg shadow-lg border border-gray-200 p-2">
        <button
          onClick={toggleTraffic}
          className={`w-full px-3 py-2 text-xs font-medium rounded transition-colors ${
            showTraffic ? 'bg-orange-100 text-orange-700' : 'text-gray-600 hover:bg-gray-50'
          }`}
        >
          Tráfego
        </button>
      </div>

      {/* Reset View */}
      <button
        onClick={handleResetView}
        className={`bg-white rounded-lg shadow-lg border border-gray-200 ${isDashboardVariant ? 'w-8 h-8' : 'w-10 h-10'} flex items-center justify-center hover:bg-gray-50 transition-colors`}
        title="Resetar visualização"
      >
        <RotateCcw size={isDashboardVariant ? 14 : 16} />
      </button>
    </div>
  );

  const legend = (
    <div className={`absolute bottom-4 left-4 bg-white rounded-lg shadow-lg border border-gray-200 p-3 ${isDashboardVariant ? 'text-xs' : ''}`}>
      <h4 className="text-sm font-medium text-gray-900 mb-2">Legenda</h4>
      <div className="space-y-2 text-xs">
        <div className="flex items-center gap-2">
          <Navigation size={12} className="text-green-500" />
          <span>Em movimento</span>
        </div>
        <div className="flex items-center gap-2">
          <Square size={12} className="text-yellow-500" />
          <span>Parado (ligado)</span>
        </div>
        <div className="flex items-center gap-2">
          <Circle size={12} className="text-blue-500" />
          <span>Parado (desligado)</span>
        </div>
        <div className="flex items-center gap-2">
          <Circle size={12} className="text-gray-400" />
          <span>Offline</span>
        </div>
      </div>
    </div>
  );

  if (isDashboardVariant) {
    return (
      <div className={className}>
        <div className={`relative ${mapHeightClass}`}>
          <div className="w-full h-full" ref={mapRef} />
          {mapControls}
          {legend}
        </div>
        <div className="grid grid-cols-2 sm:grid-cols-4 gap-3 border-t border-gray-200 bg-gray-50 p-3 sm:p-4">
          <div className="text-center">
            <p className="text-base sm:text-lg font-semibold text-green-600">{onlineDevices.length}</p>
            <p className="text-xs text-gray-600">Online</p>
          </div>
          <div className="text-center">
            <p className="text-base sm:text-lg font-semibold text-blue-600">{movingDevices.length}</p>
            <p className="text-xs text-gray-600">Em movimento</p>
          </div>
          <div className="text-center">
            <p className="text-base sm:text-lg font-semibold text-yellow-600">{stoppedDevices.length}</p>
            <p className="text-xs text-gray-600">Parados</p>
          </div>
          <div className="text-center">
            <p className="text-base sm:text-lg font-semibold text-gray-600">{offlineDevices.length}</p>
            <p className="text-xs text-gray-600">Offline</p>
          </div>
        </div>
      </div>
    );
  }

  return (
    <div className="space-y-6">
      <div className="flex items-center justify-between">
        <div>
          <h1 className="text-2xl font-bold text-gray-900">Mapa da Frota</h1>
          <p className="text-gray-600">Visualização em tempo real da localização dos veículos</p>
        </div>
      </div>

      <div className="grid grid-cols-1 lg:grid-cols-4 gap-6">
        {/* Map */}
        <div className="lg:col-span-3">
          <div className="bg-white rounded-xl border border-gray-200 overflow-hidden">
            <div className={`relative w-full ${mapHeightClass}`}>
              <div className="w-full h-full" ref={mapRef} />
              {mapControls}
              {legend}
            </div>
          </div>
        </div>

        {/* Sidebar */}
        <div className="space-y-6">
          {/* Quick Stats */}
          <div className="grid grid-cols-2 gap-3">
            <div className="bg-white rounded-lg border border-gray-200 p-4">
              <div className="text-center">
                <p className="text-2xl font-bold text-green-600">{onlineDevices.length}</p>
                <p className="text-xs text-gray-600">Online</p>
              </div>
            </div>
            <div className="bg-white rounded-lg border border-gray-200 p-4">
              <div className="text-center">
                <p className="text-2xl font-bold text-blue-600">{movingDevices.length}</p>
                <p className="text-xs text-gray-600">Em movimento</p>
              </div>
            </div>
            <div className="bg-white rounded-lg border border-gray-200 p-4">
              <div className="text-center">
                <p className="text-2xl font-bold text-yellow-600">{stoppedDevices.length}</p>
                <p className="text-xs text-gray-600">Parados</p>
              </div>
            </div>
            <div className="bg-white rounded-lg border border-gray-200 p-4">
              <div className="text-center">
                <p className="text-2xl font-bold text-gray-600">{offlineDevices.length}</p>
                <p className="text-xs text-gray-600">Offline</p>
              </div>
            </div>
          </div>

          {/* Filters */}
          <div className="bg-white rounded-xl border border-gray-200 p-4">
            <h3 className="text-sm font-semibold text-gray-900 mb-3">Filtros</h3>
            <div className="space-y-3">
              <label className="flex items-center gap-2">
                <input
                  type="checkbox"
                  checked={showOfflineDevices}
                  onChange={(e) => setShowOfflineDevices(e.target.checked)}
                  className="rounded text-blue-600"
                />
                <span className="text-sm text-gray-700">Mostrar dispositivos offline</span>
              </label>
              <label className="flex items-center gap-2">
                <input
                  type="checkbox"
                  checked={showGeofences}
                  onChange={(e) => setShowGeofences(e.target.checked)}
                  className="rounded text-blue-600"
                />
                <span className="text-sm text-gray-700">Mostrar cercas virtuais</span>
              </label>
            </div>
          </div>

          {/* Device List */}
          <div className="bg-white rounded-xl border border-gray-200 overflow-hidden">
            <div className="bg-gray-50 px-4 py-3 border-b border-gray-200">
              <h3 className="text-sm font-semibold text-gray-900">Dispositivos</h3>
            </div>
            <div className="max-h-80 overflow-y-auto">
              {(showOfflineDevices ? devices : onlineDevices).map((device) => {
                const StatusIcon = getStatusIcon(device);
                const isSelected = activeSelectedDevice === device.id;

                return (
                  <button
                    key={device.id}
                    onClick={() => {
                      handleDeviceSelection(device.id);
                      if (map && device.position) {
                        map.setCenter({ lat: device.position.lat, lng: device.position.lon });
                        map.setZoom(15);
                      }
                    }}
                    className={`w-full p-3 text-left border-b border-gray-100 hover:bg-gray-50 transition-colors ${
                      isSelected ? 'bg-blue-50 border-blue-200' : ''
                    }`}
                  >
                    <div className="flex items-center gap-3">
                      <StatusIcon size={16} className={getStatusColor(device)} />
                      <div className="flex-1 min-w-0">
                        <div className="text-sm font-medium text-gray-900 truncate">
                          {device.model}
                        </div>
                        <div className="text-xs text-gray-600 truncate">
                          {getStatusLabel(device)}
                        </div>
                        {device.position && (
                          <div className="text-xs text-gray-500">
                            {device.position.speed} km/h
                          </div>
                        )}
                      </div>
                    </div>
                  </button>
                );
              })}
            </div>
          </div>

          {/* Selected Device Details */}
          {activeSelectedDevice && (() => {
            const device = devices.find(d => d.id === activeSelectedDevice);
            if (!device) return null;

            return (
              <div className="bg-white rounded-xl border border-gray-200 p-4">
                <h3 className="text-sm font-semibold text-gray-900 mb-3">Detalhes do Dispositivo</h3>
                <div className="space-y-3">
                  <div>
                    <p className="text-xs text-gray-600">Modelo</p>
                    <p className="text-sm font-medium text-gray-900">{device.model}</p>
                  </div>
                  <div>
                    <p className="text-xs text-gray-600">IMEI</p>
                    <p className="text-sm font-medium text-gray-900">{device.imei}</p>
                  </div>
                  <div>
                    <p className="text-xs text-gray-600">Status</p>
                    <p className={`text-sm font-medium ${getStatusColor(device)}`}>
                      {getStatusLabel(device)}
                    </p>
                  </div>
                  {device.position && (
                    <>
                      <div>
                        <p className="text-xs text-gray-600">Velocidade</p>
                        <p className="text-sm font-medium text-gray-900">{device.position.speed} km/h</p>
                      </div>
                      <div>
                        <p className="text-xs text-gray-600">Direção</p>
                        <p className="text-sm font-medium text-gray-900">{device.position.heading}°</p>
                      </div>
                      <div>
                        <p className="text-xs text-gray-600">Coordenadas</p>
                        <p className="text-sm font-medium text-gray-900">
                          {device.position.lat.toFixed(6)}, {device.position.lon.toFixed(6)}
                        </p>
                      </div>
                      <div>
                        <p className="text-xs text-gray-600">Odômetro</p>
                        <p className="text-sm font-medium text-gray-900">{device.position.odometer.toLocaleString()} km</p>
                      </div>
                      {device.position.fuel && (
                        <div>
                          <p className="text-xs text-gray-600">Combustível</p>
                          <div className="flex items-center gap-2">
                            <div className="flex-1 bg-gray-200 rounded-full h-2">
                              <div 
                                className="bg-blue-500 h-2 rounded-full" 
                                style={{ width: `${device.position.fuel}%` }}
                              />
                            </div>
                            <span className="text-sm font-medium text-gray-900">{device.position.fuel}%</span>
                          </div>
                        </div>
                      )}
                      <div>
                        <p className="text-xs text-gray-600">Satélites</p>
                        <p className="text-sm font-medium text-gray-900">{device.position.satellites || 'N/A'}</p>
                      </div>
                    </>
                  )}
                  <div>
                    <p className="text-xs text-gray-600">Última atualização</p>
                    <p className="text-sm font-medium text-gray-900">
                      {new Date(device.lastUpdate).toLocaleString('pt-BR')}
                    </p>
                  </div>
                </div>
              </div>
            );
          })()}
        </div>
      </div>
    </div>
  );
};<|MERGE_RESOLUTION|>--- conflicted
+++ resolved
@@ -269,46 +269,7 @@
     if (map) {
       addDeviceMarkers(map);
     }
-<<<<<<< HEAD
   }, [map, devices, vehicles, showOfflineDevices, selectedDevice]);
-=======
-  }, [map, devices, showOfflineDevices, activeSelectedDevice]);
-
-  useEffect(() => {
-    if (!map || !activeSelectedDevice) return;
-
-    const device = devices.find(d => d.id === activeSelectedDevice && d.position);
-    if (!device?.position) return;
-
-    const newPosition = {
-      lat: device.position.lat,
-      lng: device.position.lon
-    };
-
-    const hasDeviceChanged = lastCenteredDeviceRef.current !== activeSelectedDevice;
-    const hasPositionChanged =
-      !lastCenteredPositionRef.current ||
-      lastCenteredPositionRef.current.lat !== newPosition.lat ||
-      lastCenteredPositionRef.current.lng !== newPosition.lng;
-
-    if (hasDeviceChanged || hasPositionChanged) {
-      map.panTo(newPosition);
-      if ((map.getZoom() || 12) < 14) {
-        map.setZoom(14);
-      }
-
-      lastCenteredDeviceRef.current = activeSelectedDevice;
-      lastCenteredPositionRef.current = newPosition;
-    }
-  }, [map, activeSelectedDevice, devices]);
-
-  const handleDeviceSelection = (deviceId: string) => {
-    if (!isControlled) {
-      setInternalSelectedDevice(deviceId);
-    }
-    onDeviceSelect?.(deviceId);
-  };
->>>>>>> 3c19dfe8
 
   const getStatusColor = (device: Device) => {
     if (device.status === 'offline') return 'text-gray-400';
