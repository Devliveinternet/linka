--- conflicted
+++ resolved
@@ -127,7 +127,6 @@
         lng: device.position.lon
       };
 
-<<<<<<< HEAD
       const speedValue = device.position.speed ?? 0;
       const ignitionOn = Boolean(device.position.ignition);
       const odometerValue = device.position.odometer;
@@ -144,8 +143,6 @@
         ? new Date(device.lastUpdate).toLocaleString('pt-BR')
         : 'N/A';
 
-=======
->>>>>>> 7a427c61
       bounds.extend(position);
       hasVisibleDevice = true;
 
@@ -153,13 +150,8 @@
       const getMarkerIcon = () => {
         const vehicleType = getVehicleTypeFromDevice(device.id, vehicles);
         const vehiclePhoto = getVehiclePhotoFromDevice(device.id, vehicles);
-<<<<<<< HEAD
         const isMoving = ignitionOn && speedValue > 5;
         const isSelected = selectedDevice === device.id;
-=======
-        const isMoving = device.position!.ignition && device.position!.speed > 5;
-        const isSelected = activeSelectedDevice === device.id;
->>>>>>> 7a427c61
 
         return createVehicleIcon(vehicleType, device.status, isMoving, isSelected, vehiclePhoto);
       };
@@ -534,12 +526,8 @@
             <div className="max-h-80 overflow-y-auto">
               {(showOfflineDevices ? devices : onlineDevices).map((device) => {
                 const StatusIcon = getStatusIcon(device);
-<<<<<<< HEAD
                 const isSelected = selectedDevice === device.id;
                 const speed = typeof device.position?.speed === 'number' ? device.position.speed : undefined;
-=======
-                const isSelected = activeSelectedDevice === device.id;
->>>>>>> 7a427c61
 
                 return (
                   <button
