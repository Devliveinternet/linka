import React, { useEffect, useState } from 'react';
import { MapPin, Circle, Square, Navigation } from 'lucide-react';
import { Device, Vehicle } from '../../types';
import { GoogleMapsIntegration } from '../Map/GoogleMapsIntegration';

interface FleetMapProps {
  devices: Device[];
  vehicles?: Vehicle[];
  selectedDevice?: string;
  onDeviceSelect: (deviceId: string) => void;
}

const getStatusColor = (device: Device) => {
  if (device.status === 'offline') return 'text-gray-400';
  if (device.position?.ignition && device.position?.speed && device.position.speed > 5) {
    return 'text-green-500';
  }
  if (device.position?.ignition) return 'text-yellow-500';
  return 'text-blue-500';
};

export const FleetMap: React.FC<FleetMapProps> = ({
  devices,
  vehicles = [],
  selectedDevice,
  onDeviceSelect
}) => {
  const [googleMapsApiKey, setGoogleMapsApiKey] = useState<string>('');
<<<<<<< HEAD
  const markersRef = useRef<google.maps.Marker[]>([]);
  const lastBoundsRef = useRef<google.maps.LatLngBounds | null>(null);
=======
>>>>>>> 3c19dfe8

  // Load API key from localStorage
  useEffect(() => {
    const savedApiKey = localStorage.getItem('googleMapsApiKey');
    if (savedApiKey) {
      setGoogleMapsApiKey(savedApiKey);
    }
  }, []);

<<<<<<< HEAD
  // Initialize Google Maps
  const initializeMap = async () => {
    if (!googleMapsApiKey || !mapRef.current) return;

    try {
      // Load Google Maps API
      const script = document.createElement('script');
      script.src = `https://maps.googleapis.com/maps/api/js?key=${googleMapsApiKey}&libraries=maps`;
      script.async = true;
      script.defer = true;
      
      script.onload = () => {
        if (mapRef.current && window.google) {
          const mapInstance = new google.maps.Map(mapRef.current, {
            center: { lat: -16.6799, lng: -49.255 },
            zoom: 12,
            mapTypeId: google.maps.MapTypeId.ROADMAP,
            styles: [
              {
                featureType: 'poi',
                elementType: 'labels',
                stylers: [{ visibility: 'off' }]
              }
            ],
            mapTypeControl: false,
            streetViewControl: false,
            fullscreenControl: false,
            zoomControl: false
          });

          setMap(mapInstance);
        }
      };

      script.onerror = () => {
        console.error('Failed to load Google Maps API');
      };

      // Only add script if it doesn't exist
      if (!document.querySelector(`script[src*="maps.googleapis.com"]`)) {
        document.head.appendChild(script);
      } else if (window.google && mapRef.current) {
        // Google Maps already loaded
        const mapInstance = new google.maps.Map(mapRef.current, {
          center: { lat: -16.6799, lng: -49.255 },
          zoom: 12,
          mapTypeId: google.maps.MapTypeId.ROADMAP,
          mapTypeControl: false,
          streetViewControl: false,
          fullscreenControl: false,
          zoomControl: false
        });
        setMap(mapInstance);
      }
    } catch (err) {
      console.error('Error initializing map:', err);
    }
  };

  // Add device markers to map
  const addDeviceMarkers = (mapInstance: google.maps.Map) => {
    // Clear existing markers
    markersRef.current.forEach(marker => marker.setMap(null));
    markersRef.current = [];

    const bounds = new google.maps.LatLngBounds();
    let hasVisibleDevice = false;

    devices.forEach((device) => {
      if (!device.position) return;

      const position = {
        lat: device.position.lat,
        lng: device.position.lon
      };

      bounds.extend(position);
      hasVisibleDevice = true;

      // Create custom marker icon based on device status
      const getMarkerIcon = () => {
        const vehicleType = getVehicleTypeFromDevice(device.id, vehicles);
        const vehiclePhoto = getVehiclePhotoFromDevice(device.id, vehicles);
        const isMoving = device.position!.ignition && device.position!.speed > 5;
        const isSelected = selectedDevice === device.id;
        
        return createVehicleIcon(vehicleType, device.status, isMoving, isSelected, vehiclePhoto);
      };

      const marker = new google.maps.Marker({
        position,
        map: mapInstance,
        icon: getMarkerIcon(),
        title: `${getVehicleTypeFromDevice(device.id, vehicles).toUpperCase()} - ${device.status}`
      });

      // Create info window
      const infoWindow = new google.maps.InfoWindow({
        content: `
          <div style="padding: 12px; min-width: 250px; font-family: system-ui;">
            <h3 style="margin: 0 0 8px 0; font-weight: bold; color: #111827;">${device.model}</h3>
            <div style="margin-bottom: 8px;">
              <span style="color: #6B7280; font-size: 12px;">IMEI:</span>
              <span style="color: #374151; font-size: 12px; margin-left: 4px;">${device.imei}</span>
            </div>
            <div style="margin-bottom: 8px;">
              <span style="color: #6B7280; font-size: 12px;">Status:</span>
              <span style="color: ${device.status === 'online' ? '#10B981' : '#6B7280'}; font-size: 12px; margin-left: 4px; font-weight: 500;">${device.status}</span>
            </div>
            ${device.position ? `
              <div style="margin-bottom: 4px;">
                <span style="color: #6B7280; font-size: 12px;">Velocidade:</span>
                <span style="color: #374151; font-size: 12px; margin-left: 4px; font-weight: 500;">${device.position.speed} km/h</span>
              </div>
              <div style="margin-bottom: 4px;">
                <span style="color: #6B7280; font-size: 12px;">Ignição:</span>
                <span style="color: ${device.position.ignition ? '#10B981' : '#EF4444'}; font-size: 12px; margin-left: 4px; font-weight: 500;">${device.position.ignition ? 'Ligada' : 'Desligada'}</span>
              </div>
              <div style="margin-bottom: 4px;">
                <span style="color: #6B7280; font-size: 12px;">Odômetro:</span>
                <span style="color: #374151; font-size: 12px; margin-left: 4px;">${device.position.odometer.toLocaleString()} km</span>
              </div>
              ${device.position.fuel ? `
                <div style="margin-bottom: 4px;">
                  <span style="color: #6B7280; font-size: 12px;">Combustível:</span>
                  <span style="color: #374151; font-size: 12px; margin-left: 4px;">${device.position.fuel}%</span>
                </div>
              ` : ''}
              <div style="margin-top: 8px; padding-top: 8px; border-top: 1px solid #E5E7EB;">
                <span style="color: #9CA3AF; font-size: 11px;">Última atualização: ${new Date(device.lastUpdate).toLocaleString('pt-BR')}</span>
              </div>
            ` : ''}
          </div>
        `
      });

      marker.addListener('click', () => {
        onDeviceSelect(device.id);
        
        // Close other info windows
        markersRef.current.forEach(m => {
          if (m !== marker && (m as any).infoWindow) {
            (m as any).infoWindow.close();
          }
        });
        
        infoWindow.open(mapInstance, marker);
        (marker as any).infoWindow = infoWindow;
      });

      markersRef.current.push(marker);
    });

    if (hasVisibleDevice) {
      lastBoundsRef.current = bounds;

      if (markersRef.current.length === 1) {
        mapInstance.setCenter(bounds.getCenter());
        const currentZoom = mapInstance.getZoom() ?? 12;
        mapInstance.setZoom(Math.max(currentZoom, 14));
      } else {
        mapInstance.fitBounds(bounds, { top: 32, right: 32, bottom: 32, left: 32 } as google.maps.Padding);
      }
    }
  };

  // Map control handlers
  const handleZoomIn = () => {
    if (map) {
      const currentZoom = map.getZoom() || 12;
      map.setZoom(currentZoom + 1);
    }
  };

  const handleZoomOut = () => {
    if (map) {
      const currentZoom = map.getZoom() || 12;
      map.setZoom(Math.max(currentZoom - 1, 1));
    }
  };

  const handleResetView = () => {
    if (map) {
      if (lastBoundsRef.current) {
        if (markersRef.current.length <= 1) {
          map.setCenter(lastBoundsRef.current.getCenter());
          map.setZoom(Math.max(map.getZoom() ?? 12, 14));
        } else {
          map.fitBounds(lastBoundsRef.current, { top: 32, right: 32, bottom: 32, left: 32 } as google.maps.Padding);
        }
      } else {
        map.setCenter({ lat: -16.6799, lng: -49.255 });
        map.setZoom(12);
      }
    }
  };

  // Initialize map when API key is available
  useEffect(() => {
    if (googleMapsApiKey) {
      initializeMap();
    }
  }, [googleMapsApiKey]);

  // Update markers when devices or selection changes
  useEffect(() => {
    if (map) {
      addDeviceMarkers(map);
    }
  }, [map, devices, vehicles, selectedDevice]);

  // Simulate real-time position updates
  useEffect(() => {
    // Real-time updates are now handled by the useTraccarData hook
    // This effect is kept for any additional real-time logic if needed
  }, []);

  const getStatusColor = (device: Device) => {
    if (device.status === 'offline') return 'text-gray-400';
    if (device.position?.ignition) return 'text-green-500';
    return 'text-yellow-500';
  };

  const getStatusIcon = (device: Device) => {
    if (device.status === 'offline') return Circle;
    if (device.position?.ignition) return Navigation;
    return Square;
  };

=======
>>>>>>> 3c19dfe8
  // If Google Maps is available and API key is configured, show interactive map
  if (googleMapsApiKey && typeof window !== 'undefined') {
    return (
      <div className="bg-white rounded-xl border border-gray-200 overflow-hidden">
        <div className="bg-gray-50 px-3 sm:px-6 py-3 sm:py-4 border-b border-gray-200">
          <h3 className="text-base sm:text-lg font-semibold text-gray-900">Mapa da Frota</h3>
          <p className="text-xs sm:text-sm text-gray-600">Visualização em tempo real</p>
        </div>

        <GoogleMapsIntegration
          apiKey={googleMapsApiKey}
          devices={devices}
          vehicles={vehicles}
          selectedDevice={selectedDevice}
          onDeviceSelect={onDeviceSelect}
          variant="dashboard"
          className="flex flex-col"
        />
      </div>
    );
  }

  // Fallback to placeholder map if no API key is configured
  return (
    <div className="bg-white rounded-xl border border-gray-200 overflow-hidden">
      <div className="bg-gray-50 px-3 sm:px-6 py-3 sm:py-4 border-b border-gray-200">
        <h3 className="text-base sm:text-lg font-semibold text-gray-900">Mapa da Frota</h3>
        <p className="text-xs sm:text-sm text-gray-600">Visualização em tempo real</p>
      </div>
      
      <div className="relative h-64 sm:h-80 lg:h-96 bg-gradient-to-br from-blue-50 to-green-50 flex items-center justify-center">
        {/* Placeholder for map */}
        <div className="absolute inset-0 flex items-center justify-center">
          <div className="text-center">
            <MapPin className="w-12 h-12 sm:w-16 sm:h-16 text-gray-400 mx-auto mb-2 sm:mb-4" />
            <p className="text-sm sm:text-base text-gray-500 font-medium">Mapa Interativo</p>
            <p className="text-xs sm:text-sm text-gray-400">Configure a API do Google Maps em Administração → Configurações</p>
          </div>
        </div>
        
        {/* Device markers overlay for placeholder */}
        <div className="absolute inset-2 sm:inset-4">
          {devices.map((device, index) => {
            const StatusIcon = device.status === 'offline' ? Circle : device.position?.ignition ? Navigation : Square;
            const isSelected = selectedDevice === device.id;

            return (
              <button
                key={device.id}
                onClick={() => onDeviceSelect(device.id)}
                className={`absolute transform -translate-x-1/2 -translate-y-1/2 transition-all duration-200 ${
                  isSelected ? 'scale-125 z-10' : 'hover:scale-110'
                }`}
                style={{
                  left: `${20 + (index * 15)}%`,
                  top: `${30 + (index * 10)}%`
                }}
                title={`${device.model} - ${device.status}`}
              >
                <div className={`p-1 sm:p-2 rounded-full bg-white shadow-lg border-2 ${
                  isSelected ? 'border-blue-500' : 'border-gray-300'
                }`}>
                  <StatusIcon 
                    size={14} 
                    className={`sm:w-4 sm:h-4 ${getStatusColor(device)}`}
                  />
                </div>
              </button>
            );
          })}
        </div>
      </div>
      
      <div className="p-3 sm:p-4 bg-gray-50 border-t border-gray-200">
        <div className="flex items-center gap-3 sm:gap-6 text-xs sm:text-sm overflow-x-auto">
          <div className="flex items-center gap-2">
            <Navigation size={14} className="text-green-500 flex-shrink-0" />
            <span className="text-gray-700 whitespace-nowrap">Em movimento</span>
          </div>
          <div className="flex items-center gap-2">
            <Square size={14} className="text-yellow-500 flex-shrink-0" />
            <span className="text-gray-700 whitespace-nowrap">Parado (ligado)</span>
          </div>
          <div className="flex items-center gap-2">
            <Circle size={14} className="text-gray-400 flex-shrink-0" />
            <span className="text-gray-700 whitespace-nowrap">Offline</span>
          </div>
        </div>
      </div>
    </div>
  );
};<|MERGE_RESOLUTION|>--- conflicted
+++ resolved
@@ -26,11 +26,8 @@
   onDeviceSelect
 }) => {
   const [googleMapsApiKey, setGoogleMapsApiKey] = useState<string>('');
-<<<<<<< HEAD
   const markersRef = useRef<google.maps.Marker[]>([]);
   const lastBoundsRef = useRef<google.maps.LatLngBounds | null>(null);
-=======
->>>>>>> 3c19dfe8
 
   // Load API key from localStorage
   useEffect(() => {
@@ -40,7 +37,6 @@
     }
   }, []);
 
-<<<<<<< HEAD
   // Initialize Google Maps
   const initializeMap = async () => {
     if (!googleMapsApiKey || !mapRef.current) return;
@@ -270,8 +266,6 @@
     return Square;
   };
 
-=======
->>>>>>> 3c19dfe8
   // If Google Maps is available and API key is configured, show interactive map
   if (googleMapsApiKey && typeof window !== 'undefined') {
     return (
