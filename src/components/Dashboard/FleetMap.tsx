--- conflicted
+++ resolved
@@ -113,7 +113,6 @@
         lng: device.position.lon
       };
 
-<<<<<<< HEAD
       const speedValue = device.position.speed ?? 0;
       const ignitionOn = Boolean(device.position.ignition);
       const odometerValue = device.position.odometer;
@@ -130,8 +129,6 @@
         ? new Date(device.lastUpdate).toLocaleString('pt-BR')
         : 'N/A';
 
-=======
->>>>>>> 7a427c61
       bounds.extend(position);
       hasVisibleDevice = true;
 
